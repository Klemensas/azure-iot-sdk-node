--- conflicted
+++ resolved
@@ -9,15 +9,10 @@
   "dependencies": {
     "amqp10": "^3.2.5",
     "amqp10-transport-ws": "^0.0.5",
-<<<<<<< HEAD
-    "azure-iot-common": "1.1.0-dtpreview",
-    "debug": "^2.2.0"
-=======
     "azure-iot-common": "1.0.15",
     "debug": "^2.2.0",
     "sinon": "^1.17.6",
     "sinon-as-promised": "^4.0.2"
->>>>>>> a476c3d3
   },
   "devDependencies": {
     "chai": "^3.5.0",
